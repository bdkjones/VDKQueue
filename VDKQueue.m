--- conflicted
+++ resolved
@@ -165,17 +165,10 @@
 {
 	@synchronized(self)
 	{
-<<<<<<< HEAD
 		// Are we already watching this path?
-		VDKQueuePathEntry *pathEntry = [_watchedPathEntries objectForKey:path];
+		VDKQueuePathEntry *pathEntry = _watchedPathEntries[path];
 
 		if (pathEntry)
-=======
-        // Are we already watching this path?
-		VDKQueuePathEntry *pathEntry = _watchedPathEntries[path];
-		
-        if (pathEntry)
->>>>>>> 7fb9f22b
 		{
 			// All flags already set?
 			if(([pathEntry subscriptionFlags] & flags) == flags)
@@ -199,17 +192,10 @@
 			EV_SET(&ev, [pathEntry watchedFD], EVFILT_VNODE, EV_ADD | EV_ENABLE | EV_CLEAR, flags, 0, ARCCompatBridge(void*, pathEntry));
 
 			[pathEntry setSubscriptionFlags:flags];
-<<<<<<< HEAD
-
-			[_watchedPathEntries setObject:pathEntry forKey:path];
-			kevent(_coreQueueFD, &ev, 1, NULL, 0, &nullts);
-
-=======
-            
+
             _watchedPathEntries[path] = pathEntry;
             kevent(_coreQueueFD, &ev, 1, NULL, 0, &nullts);
-            
->>>>>>> 7fb9f22b
+
 			// Start the thread that fetches and processes our events if it's not already running.
 			if(!_keepWatcherThreadRunning)
 			{
@@ -360,13 +346,12 @@
 
 - (void) addPath:(NSString *)aPath
 {
-<<<<<<< HEAD
 	if (!aPath) return;
 	ARCCompatRetain(aPath)
 
 	@synchronized(self)
 	{
-		VDKQueuePathEntry *entry = [_watchedPathEntries objectForKey:aPath];
+		VDKQueuePathEntry *entry = _watchedPathEntries[aPath];
 
 		// Only add this path if we don't already have it.
 		if (!entry)
@@ -379,38 +364,17 @@
 	}
 
 	ARCCompatRelease(aPath)
-=======
-    if (!aPath) return;
-    [aPath retain];
-    
-    @synchronized(self)
-    {
-        VDKQueuePathEntry *entry = _watchedPathEntries[aPath];
-        
-        // Only add this path if we don't already have it.
-        if (!entry)
-        {
-            entry = [self addPathToQueue:aPath notifyingAbout:VDKQueueNotifyDefault];
-            if (!entry) {
-                NSLog(@"VDKQueue tried to add the path %@ to watchedPathEntries, but the VDKQueuePathEntry was nil. \nIt's possible that the host process has hit its max open file descriptors limit.", aPath);
-            }
-        }
-    }
-    
-    [aPath release];
->>>>>>> 7fb9f22b
 }
 
 
 - (void) addPath:(NSString *)aPath notifyingAbout:(u_int)flags
 {
-<<<<<<< HEAD
 	if (!aPath) return;
 	ARCCompatRetain(aPath)
 
 	@synchronized(self)
 	{
-		VDKQueuePathEntry *entry = [_watchedPathEntries objectForKey:aPath];
+		VDKQueuePathEntry *entry = _watchedPathEntries[aPath];
 
 		// Only add this path if we don't already have it.
 		if (!entry)
@@ -423,26 +387,6 @@
 	}
 
 	ARCCompatRelease(aPath)
-=======
-    if (!aPath) return;
-    [aPath retain];
-    
-    @synchronized(self)
-    {
-        VDKQueuePathEntry *entry = _watchedPathEntries[aPath];
-        
-        // Only add this path if we don't already have it.
-        if (!entry)
-        {
-            entry = [self addPathToQueue:aPath notifyingAbout:flags];
-            if (!entry) {
-                NSLog(@"VDKQueue tried to add the path %@ to watchedPathEntries, but the VDKQueuePathEntry was nil. \nIt's possible that the host process has hit its max open file descriptors limit.", aPath);
-            }
-        }
-    }
-    
-    [aPath release];
->>>>>>> 7fb9f22b
 }
 
 
@@ -453,21 +397,12 @@
 
 	@synchronized(self)
 	{
-<<<<<<< HEAD
-		VDKQueuePathEntry *entry = [_watchedPathEntries objectForKey:aPath];
+		VDKQueuePathEntry *entry = _watchedPathEntries[aPath];
 
 		// Remove it only if we're watching it.
 		if (entry) {
 			[_watchedPathEntries removeObjectForKey:aPath];
 		}
-=======
-		VDKQueuePathEntry *entry = _watchedPathEntries[aPath];
-        
-        // Remove it only if we're watching it.
-        if (entry) {
-            [_watchedPathEntries removeObjectForKey:aPath];
-        }
->>>>>>> 7fb9f22b
 	}
 
 	ARCCompatRelease(aPath)
