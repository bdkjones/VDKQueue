//	VDKQueue.m
//	Created by Bryan D K Jones on 28 March 2012
//	Copyright 2013 Bryan D K Jones
//
//	Based heavily on UKKQueue, which was created and copyrighted by Uli Kusterer on 21 Dec 2003.
//
//	This software is provided 'as-is', without any express or implied
//	warranty. In no event will the authors be held liable for any damages
//	arising from the use of this software.
//	Permission is granted to anyone to use this software for any purpose,
//	including commercial applications, and to alter it and redistribute it
//	freely, subject to the following restrictions:
//		1. The origin of this software must not be misrepresented; you must not
//		claim that you wrote the original software. If you use this software
//		in a product, an acknowledgment in the product documentation would be
//		appreciated but is not required.
//		2. Altered source versions must be plainly marked as such, and must not be
//		misrepresented as being the original software.
//		3. This notice may not be removed or altered from any source
//		distribution.

#import "VDKQueue.h"
#import <unistd.h>
#import <fcntl.h>
#include <sys/stat.h>



NSString * VDKQueueRenameNotification = @"VDKQueueFileRenamedNotification";
NSString * VDKQueueWriteNotification = @"VDKQueueFileWrittenToNotification";
NSString * VDKQueueDeleteNotification = @"VDKQueueFileDeletedNotification";
NSString * VDKQueueAttributeChangeNotification = @"VDKQueueFileAttributesChangedNotification";
NSString * VDKQueueSizeIncreaseNotification = @"VDKQueueFileSizeIncreasedNotification";
NSString * VDKQueueLinkCountChangeNotification = @"VDKQueueLinkCountChangedNotification";
NSString * VDKQueueAccessRevocationNotification = @"VDKQueueAccessWasRevokedNotification";

#pragma mark - VDKQueuePathEntry

// This is a simple model class used to hold info about each path we watch.

@interface VDKQueuePathEntry : NSObject
{
	NSString*		_path;
	int				_watchedFD;
	u_int			_subscriptionFlags;
}

- (id) initWithPath:(NSString*)inPath andSubscriptionFlags:(u_int)flags;

@property (atomic, copy) NSString *path;
@property (atomic, assign) int watchedFD;
@property (atomic, assign) u_int subscriptionFlags;

@end

@implementation VDKQueuePathEntry
@synthesize path = _path, watchedFD = _watchedFD, subscriptionFlags = _subscriptionFlags;


- (id) initWithPath:(NSString*)inPath andSubscriptionFlags:(u_int)flags
{
	self = [super init];
	if (self)
	{
		_path = [inPath copy];
		_watchedFD = open([_path fileSystemRepresentation], O_EVTONLY, 0);
		if (_watchedFD < 0)
		{
			ARCCompatAutorelease(self)
			return nil;
		}
		_subscriptionFlags = flags;
	}
	return self;
}

-(void)	dealloc
{
	ARCCompatRelease(_path)
	_path = nil;

	if (_watchedFD >= 0) close(_watchedFD);
	_watchedFD = -1;

#if ! __has_feature(objc_arc)
	[super dealloc];
#endif
}

@end












#pragma mark - VDKQueue

@interface VDKQueue ()
- (void) watcherThread:(id)sender;
@end



@implementation VDKQueue
@synthesize delegate = _delegate, alwaysPostNotifications = _alwaysPostNotifications, sleepInterval = _sleepInterval;



#pragma mark - INIT/DEALLOC

- (id) init
{
	self = [super init];
	if (self)
	{
		_coreQueueFD = kqueue();
		if (_coreQueueFD == -1)
		{
			ARCCompatAutorelease(self)
			return nil;
		}

		_alwaysPostNotifications = NO;
#if TARGET_OS_IPHONE
		_sleepInterval = 60;
#else
		_sleepInterval = 0;
#endif
		_watchedPathEntries = [[NSMutableDictionary alloc] init];
	}
	return self;
}


- (void) dealloc
{
	// Shut down the thread that's scanning for kQueue events
	_keepWatcherThreadRunning = NO;

	// Do this to close all the open file descriptors for files we're watching
	[self removeAllPaths];

	ARCCompatRelease(_watchedPathEntries)
	_watchedPathEntries = nil;

#if ! __has_feature(objc_arc)
	[super dealloc];
#endif
}





#pragma mark - PRIVATE METHODS

- (VDKQueuePathEntry *)	addPathToQueue:(NSString *)path notifyingAbout:(u_int)flags
{
	@synchronized(self)
	{
		// Are we already watching this path?
		VDKQueuePathEntry *pathEntry = [_watchedPathEntries objectForKey:path];

		if (pathEntry)
		{
			// All flags already set?
			if(([pathEntry subscriptionFlags] & flags) == flags)
			{
				return ARCCompatAutoreleaseInline( ARCCompatRetainInline(pathEntry) );
			}

			flags |= [pathEntry subscriptionFlags];
		}

		struct timespec		nullts = { 0, 0 };
		struct kevent		ev;

		if (!pathEntry)
		{
			pathEntry = ARCCompatAutoreleaseInline([[VDKQueuePathEntry alloc] initWithPath:path andSubscriptionFlags:flags]);
		}

		if (pathEntry)
		{
			EV_SET(&ev, [pathEntry watchedFD], EVFILT_VNODE, EV_ADD | EV_ENABLE | EV_CLEAR, flags, 0, ARCCompatBridge(void*, pathEntry));

			[pathEntry setSubscriptionFlags:flags];

			[_watchedPathEntries setObject:pathEntry forKey:path];
			kevent(_coreQueueFD, &ev, 1, NULL, 0, &nullts);

			// Start the thread that fetches and processes our events if it's not already running.
			if(!_keepWatcherThreadRunning)
			{
				_keepWatcherThreadRunning = YES;
				[NSThread detachNewThreadSelector:@selector(watcherThread:) toTarget:self withObject:nil];
			}
		}

		return ARCCompatAutoreleaseInline( ARCCompatRetainInline(pathEntry) );
	}

	return nil;
}

- (void) watcherThread:(id)sender
{
	int					n;
	struct kevent		ev;
	struct timespec		timeout = { 1, 0 };		// 1 second timeout. Should be longer, but we need this thread to exit when a kqueue is dealloced, so 1 second timeout is quite a while to wait.
	int					theFD = _coreQueueFD;	// So we don't have to risk accessing iVars when the thread is terminated.

	NSMutableArray		*notesToPost = [[NSMutableArray alloc] initWithCapacity:5];

#if DEBUG_LOG_THREAD_LIFETIME
	NSLog(@"watcherThread started.");
#endif
<<<<<<< HEAD

	while(_keepWatcherThreadRunning)
	{
		@try
		{
			n = kevent(theFD, NULL, 0, &ev, 1, &timeout);
			if (n > 0)
			{
				//NSLog( @"KEVENT returned %d", n );
				if (ev.filter == EVFILT_VNODE)
				{
					//NSLog( @"KEVENT filter is EVFILT_VNODE" );
					if (ev.fflags)
					{
						//NSLog( @"KEVENT flags are set" );

						//
						//	Note: VDKQueue gets tested by thousands of CodeKit users who each watch several thousand files at once.
						//		I was receiving about 3 EXC_BAD_ACCESS (SIGSEGV) crash reports a month that listed the 'path' objc_msgSend
						//		as the culprit. That suggests the KEVENT is being sent back to us with a udata value that is NOT what we assigned
						//		to the queue, though I don't know why and I don't know why it's intermittent. Regardless, I've added an extra
						//		check here to try to eliminate this (infrequent) problem. In theory, a KEVENT that does not have a VDKQueuePathEntry
						//		object attached as the udata parameter is not an event we registered for, so we should not be "missing" any events. In theory.
						//
						id pe = ARCCompatBridge(id, ev.udata);
						if (pe && [pe respondsToSelector:@selector(path)])
						{
							NSString *fpath = ARCCompatRetainInline( ((VDKQueuePathEntry *)pe).path );		// Need to retain so it does not disappear while the block at the bottom is waiting to run on the main thread. Released in that block.
							if (!fpath) continue;

                            @autoreleasepool {
#if !TARGET_OS_IPHONE
    							[[NSWorkspace sharedWorkspace] noteFileSystemChanged:fpath];
#endif

    							// Clear any old notifications
    							[notesToPost removeAllObjects];

    							// Figure out which notifications we need to issue
    							if ((ev.fflags & NOTE_RENAME) == NOTE_RENAME)
    							{
    								[notesToPost addObject:VDKQueueRenameNotification];
    							}
    							if ((ev.fflags & NOTE_WRITE) == NOTE_WRITE)
    							{
    								[notesToPost addObject:VDKQueueWriteNotification];
    							}
    							if ((ev.fflags & NOTE_DELETE) == NOTE_DELETE)
    							{
    								[notesToPost addObject:VDKQueueDeleteNotification];
    							}
    							if ((ev.fflags & NOTE_ATTRIB) == NOTE_ATTRIB)
    							{
    								[notesToPost addObject:VDKQueueAttributeChangeNotification];
    							}
    							if ((ev.fflags & NOTE_EXTEND) == NOTE_EXTEND)
    							{
    								[notesToPost addObject:VDKQueueSizeIncreaseNotification];
    							}
    							if ((ev.fflags & NOTE_LINK) == NOTE_LINK)
    							{
    								[notesToPost addObject:VDKQueueLinkCountChangeNotification];
    							}
    							if ((ev.fflags & NOTE_REVOKE) == NOTE_REVOKE)
    							{
    								[notesToPost addObject:VDKQueueAccessRevocationNotification];
    							}


    							NSArray *notes = [[NSArray alloc] initWithArray:notesToPost];	// notesToPost will be changed in the next loop iteration, which will likely occur before the block below runs.


    							// Post the notifications (or call the delegate method) on the main thread.
    							dispatch_async(dispatch_get_main_queue(), ^{
                                    for (NSString *note in notes)
                                    {
                                        [_delegate VDKQueue:self receivedNotification:note forPath:fpath];

                                        if (!_delegate || _alwaysPostNotifications)
                                        {
                                            NSDictionary *userInfoDict = [[NSDictionary alloc] initWithObjectsAndKeys:fpath, @"path", nil];
#if TARGET_OS_IPHONE
                                            [[NSNotificationCenter defaultCenter] postNotificationName:note object:self userInfo:userInfoDict];
#else
                                            [[[NSWorkspace sharedWorkspace] notificationCenter] postNotificationName:note object:self userInfo:userInfoDict];
#endif
                                            ARCCompatRelease(userInfoDict)
                                        }
                                    }
                                    
                                    ARCCompatRelease(fpath)
                                    ARCCompatRelease(notes)
							    });
                            }
						}
					}
				}
			}
		}

		@catch (NSException *localException)
		{
			NSLog(@"Error in VDKQueue watcherThread: %@", localException);
		}
#if TARGET_OS_IPHONE
		[NSThread sleepForTimeInterval:_sleepInterval];		// To save power on iOS
#endif
	}

=======
	
    while(_keepWatcherThreadRunning)
    {
        @try 
        {
            n = kevent(theFD, NULL, 0, &ev, 1, &timeout);
            if (n > 0)
            {
                //NSLog( @"KEVENT returned %d", n );
                if (ev.filter == EVFILT_VNODE)
                {
                    //NSLog( @"KEVENT filter is EVFILT_VNODE" );
                    if (ev.fflags)
                    {
                        //NSLog( @"KEVENT flags are set" );
                        
                        //
                        //  Note: VDKQueue gets tested by thousands of CodeKit users who each watch several thousand files at once.
                        //        I was receiving about 3 EXC_BAD_ACCESS (SIGSEGV) crash reports a month that listed the 'path' objc_msgSend
                        //        as the culprit. That suggests the KEVENT is being sent back to us with a udata value that is NOT what we assigned
                        //        to the queue, though I don't know why and I don't know why it's intermittent. Regardless, I've added an extra
                        //        check here to try to eliminate this (infrequent) problem. In theory, a KEVENT that does not have a VDKQueuePathEntry
                        //        object attached as the udata parameter is not an event we registered for, so we should not be "missing" any events. In theory.
                        //
                        id pe = ev.udata;
                        if (pe && [pe respondsToSelector:@selector(path)])
                        {
                            NSString *fpath = [((VDKQueuePathEntry *)pe).path retain];         // Need to retain so it does not disappear while the block at the bottom is waiting to run on the main thread. Released in that block.
                            if (!fpath) continue;
                            
                            // Clear any old notifications
                            [notesToPost removeAllObjects];
                            
                            // Figure out which notifications we need to issue
                            if ((ev.fflags & NOTE_RENAME) == NOTE_RENAME)
                            {
                                [notesToPost addObject:VDKQueueRenameNotification];
                            }
                            if ((ev.fflags & NOTE_WRITE) == NOTE_WRITE)
                            {
                                [notesToPost addObject:VDKQueueWriteNotification];
                            }
                            if ((ev.fflags & NOTE_DELETE) == NOTE_DELETE)
                            {
                                [notesToPost addObject:VDKQueueDeleteNotification];
                            }
                            if ((ev.fflags & NOTE_ATTRIB) == NOTE_ATTRIB)
                            {
                                [notesToPost addObject:VDKQueueAttributeChangeNotification];
                            }
                            if ((ev.fflags & NOTE_EXTEND) == NOTE_EXTEND)
                            {
                                [notesToPost addObject:VDKQueueSizeIncreaseNotification];
                            }
                            if ((ev.fflags & NOTE_LINK) == NOTE_LINK)
                            {
                                [notesToPost addObject:VDKQueueLinkCountChangeNotification];
                            }
                            if ((ev.fflags & NOTE_REVOKE) == NOTE_REVOKE)
                            {
                                [notesToPost addObject:VDKQueueAccessRevocationNotification];
                            }
                            
                            
                            NSArray *notes = [[NSArray alloc] initWithArray:notesToPost];   // notesToPost will be changed in the next loop iteration, which will likely occur before the block below runs.
                            
                            
                            // Post the notifications (or call the delegate method) on the main thread.
                            dispatch_async(dispatch_get_main_queue(),
                                           ^{
                                               for (NSString *note in notes)
                                               {
                                                   [_delegate VDKQueue:self receivedNotification:note forPath:fpath];
                                                   
                                                   if (!_delegate || _alwaysPostNotifications)
                                                   {
                                                       NSDictionary *userInfoDict = [[NSDictionary alloc] initWithObjectsAndKeys:fpath, @"path", nil];
                                                       [[NSNotificationCenter defaultCenter] postNotificationName:note object:self userInfo:userInfoDict];
                                                       [userInfoDict release];
                                                   }
                                               }
                                               
                                               [fpath release];
                                               [notes release];
                                           });
                        }
                    }
                }
            }
        }
        
        @catch (NSException *localException) 
        {
            NSLog(@"Error in VDKQueue watcherThread: %@", localException);
        }
    }
    
>>>>>>> e6c97128
	// Close our kqueue's file descriptor
	if(close(theFD) == -1) {
		NSLog(@"VDKQueue watcherThread: Couldn't close main kqueue (%d)", errno);
	}

	ARCCompatRelease(notesToPost)

#if DEBUG_LOG_THREAD_LIFETIME
	NSLog(@"watcherThread finished.");
#endif

}






#pragma mark - PUBLIC METHODS


- (void) addPath:(NSString *)aPath
{
	if (!aPath) return;
	ARCCompatRetain(aPath)

	@synchronized(self)
	{
		VDKQueuePathEntry *entry = [_watchedPathEntries objectForKey:aPath];

		// Only add this path if we don't already have it.
		if (!entry)
		{
			entry = [self addPathToQueue:aPath notifyingAbout:VDKQueueNotifyDefault];
			if (!entry) {
				NSLog(@"VDKQueue tried to add the path %@ to watchedPathEntries, but the VDKQueuePathEntry was nil. \nIt's possible that the host process has hit its max open file descriptors limit.", aPath);
			}
		}
	}

	ARCCompatRelease(aPath)
}


- (void) addPath:(NSString *)aPath notifyingAbout:(u_int)flags
{
	if (!aPath) return;
	ARCCompatRetain(aPath)

	@synchronized(self)
	{
		VDKQueuePathEntry *entry = [_watchedPathEntries objectForKey:aPath];

		// Only add this path if we don't already have it.
		if (!entry)
		{
			entry = [self addPathToQueue:aPath notifyingAbout:flags];
			if (!entry) {
				NSLog(@"VDKQueue tried to add the path %@ to watchedPathEntries, but the VDKQueuePathEntry was nil. \nIt's possible that the host process has hit its max open file descriptors limit.", aPath);
			}
		}
	}

	ARCCompatRelease(aPath)
}


- (void) removePath:(NSString *)aPath
{
	if (!aPath) return;
	ARCCompatRetain(aPath)

	@synchronized(self)
	{
		VDKQueuePathEntry *entry = [_watchedPathEntries objectForKey:aPath];

		// Remove it only if we're watching it.
		if (entry) {
			[_watchedPathEntries removeObjectForKey:aPath];
		}
	}

	ARCCompatRelease(aPath)
}


- (void) removeAllPaths
{
	@synchronized(self)
	{
		[_watchedPathEntries removeAllObjects];
	}
}


- (NSUInteger) numberOfWatchedPaths
{
	NSUInteger count;
	
	@synchronized(self)
	{
		count = [_watchedPathEntries count];
	}
	
	return count;
}




@end
<|MERGE_RESOLUTION|>--- conflicted
+++ resolved
@@ -222,7 +222,6 @@
 #if DEBUG_LOG_THREAD_LIFETIME
 	NSLog(@"watcherThread started.");
 #endif
-<<<<<<< HEAD
 
 	while(_keepWatcherThreadRunning)
 	{
@@ -254,10 +253,6 @@
 							if (!fpath) continue;
 
                             @autoreleasepool {
-#if !TARGET_OS_IPHONE
-    							[[NSWorkspace sharedWorkspace] noteFileSystemChanged:fpath];
-#endif
-
     							// Clear any old notifications
     							[notesToPost removeAllObjects];
 
@@ -304,11 +299,7 @@
                                         if (!_delegate || _alwaysPostNotifications)
                                         {
                                             NSDictionary *userInfoDict = [[NSDictionary alloc] initWithObjectsAndKeys:fpath, @"path", nil];
-#if TARGET_OS_IPHONE
                                             [[NSNotificationCenter defaultCenter] postNotificationName:note object:self userInfo:userInfoDict];
-#else
-                                            [[[NSWorkspace sharedWorkspace] notificationCenter] postNotificationName:note object:self userInfo:userInfoDict];
-#endif
                                             ARCCompatRelease(userInfoDict)
                                         }
                                     }
@@ -332,105 +323,6 @@
 #endif
 	}
 
-=======
-	
-    while(_keepWatcherThreadRunning)
-    {
-        @try 
-        {
-            n = kevent(theFD, NULL, 0, &ev, 1, &timeout);
-            if (n > 0)
-            {
-                //NSLog( @"KEVENT returned %d", n );
-                if (ev.filter == EVFILT_VNODE)
-                {
-                    //NSLog( @"KEVENT filter is EVFILT_VNODE" );
-                    if (ev.fflags)
-                    {
-                        //NSLog( @"KEVENT flags are set" );
-                        
-                        //
-                        //  Note: VDKQueue gets tested by thousands of CodeKit users who each watch several thousand files at once.
-                        //        I was receiving about 3 EXC_BAD_ACCESS (SIGSEGV) crash reports a month that listed the 'path' objc_msgSend
-                        //        as the culprit. That suggests the KEVENT is being sent back to us with a udata value that is NOT what we assigned
-                        //        to the queue, though I don't know why and I don't know why it's intermittent. Regardless, I've added an extra
-                        //        check here to try to eliminate this (infrequent) problem. In theory, a KEVENT that does not have a VDKQueuePathEntry
-                        //        object attached as the udata parameter is not an event we registered for, so we should not be "missing" any events. In theory.
-                        //
-                        id pe = ev.udata;
-                        if (pe && [pe respondsToSelector:@selector(path)])
-                        {
-                            NSString *fpath = [((VDKQueuePathEntry *)pe).path retain];         // Need to retain so it does not disappear while the block at the bottom is waiting to run on the main thread. Released in that block.
-                            if (!fpath) continue;
-                            
-                            // Clear any old notifications
-                            [notesToPost removeAllObjects];
-                            
-                            // Figure out which notifications we need to issue
-                            if ((ev.fflags & NOTE_RENAME) == NOTE_RENAME)
-                            {
-                                [notesToPost addObject:VDKQueueRenameNotification];
-                            }
-                            if ((ev.fflags & NOTE_WRITE) == NOTE_WRITE)
-                            {
-                                [notesToPost addObject:VDKQueueWriteNotification];
-                            }
-                            if ((ev.fflags & NOTE_DELETE) == NOTE_DELETE)
-                            {
-                                [notesToPost addObject:VDKQueueDeleteNotification];
-                            }
-                            if ((ev.fflags & NOTE_ATTRIB) == NOTE_ATTRIB)
-                            {
-                                [notesToPost addObject:VDKQueueAttributeChangeNotification];
-                            }
-                            if ((ev.fflags & NOTE_EXTEND) == NOTE_EXTEND)
-                            {
-                                [notesToPost addObject:VDKQueueSizeIncreaseNotification];
-                            }
-                            if ((ev.fflags & NOTE_LINK) == NOTE_LINK)
-                            {
-                                [notesToPost addObject:VDKQueueLinkCountChangeNotification];
-                            }
-                            if ((ev.fflags & NOTE_REVOKE) == NOTE_REVOKE)
-                            {
-                                [notesToPost addObject:VDKQueueAccessRevocationNotification];
-                            }
-                            
-                            
-                            NSArray *notes = [[NSArray alloc] initWithArray:notesToPost];   // notesToPost will be changed in the next loop iteration, which will likely occur before the block below runs.
-                            
-                            
-                            // Post the notifications (or call the delegate method) on the main thread.
-                            dispatch_async(dispatch_get_main_queue(),
-                                           ^{
-                                               for (NSString *note in notes)
-                                               {
-                                                   [_delegate VDKQueue:self receivedNotification:note forPath:fpath];
-                                                   
-                                                   if (!_delegate || _alwaysPostNotifications)
-                                                   {
-                                                       NSDictionary *userInfoDict = [[NSDictionary alloc] initWithObjectsAndKeys:fpath, @"path", nil];
-                                                       [[NSNotificationCenter defaultCenter] postNotificationName:note object:self userInfo:userInfoDict];
-                                                       [userInfoDict release];
-                                                   }
-                                               }
-                                               
-                                               [fpath release];
-                                               [notes release];
-                                           });
-                        }
-                    }
-                }
-            }
-        }
-        
-        @catch (NSException *localException) 
-        {
-            NSLog(@"Error in VDKQueue watcherThread: %@", localException);
-        }
-    }
-    
->>>>>>> e6c97128
 	// Close our kqueue's file descriptor
 	if(close(theFD) == -1) {
 		NSLog(@"VDKQueue watcherThread: Couldn't close main kqueue (%d)", errno);
